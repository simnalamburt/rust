--- conflicted
+++ resolved
@@ -1,11 +1,7 @@
 use crate::path_to_local_id;
 use rustc_hir as hir;
 use rustc_hir::intravisit::{self, walk_expr, ErasedMap, NestedVisitorMap, Visitor};
-<<<<<<< HEAD
-use rustc_hir::{Arm, Block, Body, Destination, Expr, ExprKind, HirId, Stmt};
-=======
 use rustc_hir::{def::Res, Arm, Block, Body, BodyId, Destination, Expr, ExprKind, HirId, Stmt};
->>>>>>> 2d597b7f
 use rustc_lint::LateContext;
 use rustc_middle::hir::map::Map;
 
@@ -222,10 +218,7 @@
     }
 }
 
-<<<<<<< HEAD
-=======
 /// Calls the given function for each break expression.
->>>>>>> 2d597b7f
 pub fn visit_break_exprs<'tcx>(
     node: impl Visitable<'tcx>,
     f: impl FnMut(&'tcx Expr<'tcx>, Destination, Option<&'tcx Expr<'tcx>>),
@@ -246,8 +239,6 @@
     }
 
     node.visit(&mut V(f));
-<<<<<<< HEAD
-=======
 }
 
 /// Checks if the given resolved path is used in the given body.
@@ -281,5 +272,4 @@
     let mut v = V { cx, res, found: false };
     v.visit_expr(&cx.tcx.hir().body(body).value);
     v.found
->>>>>>> 2d597b7f
 }