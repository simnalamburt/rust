--- conflicted
+++ resolved
@@ -8,6 +8,7 @@
 use rustc_hir::{def::DefKind, def_id::DefId, ConstContext};
 use rustc_index::bit_set::FiniteBitSet;
 use rustc_middle::mir::{
+    self,
     visit::{TyContext, Visitor},
     Constant, ConstantKind, Local, LocalDecl, Location,
 };
@@ -301,7 +302,7 @@
 impl<'a, 'tcx> TypeVisitor<'tcx> for MarkUsedGenericParams<'a, 'tcx> {
     #[instrument(level = "debug", skip(self))]
     fn visit_const(&mut self, c: Const<'tcx>) -> ControlFlow<Self::BreakTy> {
-        if !c.has_param_types_or_consts() {
+        if !c.has_non_region_param() {
             return ControlFlow::CONTINUE;
         }
 
@@ -311,11 +312,9 @@
                 self.unused_parameters.clear(param.index);
                 ControlFlow::CONTINUE
             }
-            ty::ConstKind::Unevaluated(ty::Unevaluated { def, substs, promoted })
+            ty::ConstKind::Unevaluated(ty::UnevaluatedConst { def, substs })
                 if matches!(self.tcx.def_kind(def.did), DefKind::AnonConst) =>
             {
-                assert_eq!(promoted, ());
-
                 self.visit_child_body(def.did, substs);
                 ControlFlow::CONTINUE
             }
@@ -323,36 +322,9 @@
         }
     }
 
-<<<<<<< HEAD
-    fn visit_mir_const(&mut self, constant: ConstantKind<'tcx>) -> ControlFlow<Self::BreakTy> {
-        if !constant.has_param_types_or_consts() {
-            return ControlFlow::CONTINUE;
-        }
-
-        match constant {
-            ConstantKind::Ty(ct) => ct.visit_with(self),
-            ConstantKind::Unevaluated(ty::Unevaluated { def, substs: _, promoted: Some(p) }, _)
-                // Avoid considering `T` unused when constants are of the form:
-                //   `<Self as Foo<T>>::foo::promoted[p]`
-                if self.def_id == def.did && !self.tcx.generics_of(def.did).has_self =>
-            {
-                // If there is a promoted, don't look at the substs - since it will always contain
-                // the generic parameters, instead, traverse the promoted MIR.
-                let promoted = self.tcx.promoted_mir(def.did);
-                self.visit_body(&promoted[p]);
-                ControlFlow::CONTINUE
-            }
-            ConstantKind::Val(..) | ConstantKind::Unevaluated(..) => {
-                constant.super_visit_with(self)
-            }
-        }
-    }
-
-=======
->>>>>>> b1ab3b73
     #[instrument(level = "debug", skip(self))]
     fn visit_ty(&mut self, ty: Ty<'tcx>) -> ControlFlow<Self::BreakTy> {
-        if !ty.has_param_types_or_consts() {
+        if !ty.has_non_region_param() {
             return ControlFlow::CONTINUE;
         }
 
@@ -389,7 +361,7 @@
 
     #[instrument(level = "debug", skip(self))]
     fn visit_const(&mut self, c: Const<'tcx>) -> ControlFlow<Self::BreakTy> {
-        if !c.has_param_types_or_consts() {
+        if !c.has_non_region_param() {
             return ControlFlow::CONTINUE;
         }
 
@@ -407,7 +379,7 @@
 
     #[instrument(level = "debug", skip(self))]
     fn visit_ty(&mut self, ty: Ty<'tcx>) -> ControlFlow<Self::BreakTy> {
-        if !ty.has_param_types_or_consts() {
+        if !ty.has_non_region_param() {
             return ControlFlow::CONTINUE;
         }
 
