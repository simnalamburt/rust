// Copyright 2012-2015 The Rust Project Developers. See the COPYRIGHT
// file at the top-level directory of this distribution and at
// http://rust-lang.org/COPYRIGHT.
//
// Licensed under the Apache License, Version 2.0 <LICENSE-APACHE or
// http://www.apache.org/licenses/LICENSE-2.0> or the MIT license
// <LICENSE-MIT or http://opensource.org/licenses/MIT>, at your
// option. This file may not be copied, modified, or distributed
// except according to those terms.

use dep_graph::{DepConstructor, DepNode, DepNodeIndex};
use errors::{Diagnostic, DiagnosticBuilder};
use hir::def_id::{CrateNum, DefId, LOCAL_CRATE};
use hir::def::{Def, Export};
use hir::{self, TraitCandidate, HirId};
use lint;
use middle::const_val;
use middle::cstore::{ExternCrate, LinkagePreference};
use middle::privacy::AccessLevels;
use middle::region::RegionMaps;
use mir;
use mir::transform::{MirSuite, MirPassIndex};
use session::CompileResult;
use traits::specialization_graph;
use ty::{self, CrateInherentImpls, Ty, TyCtxt};
use ty::layout::{Layout, LayoutError};
use ty::item_path;
use ty::steal::Steal;
use ty::subst::Substs;
use ty::fast_reject::SimplifiedType;
use util::nodemap::{DefIdSet, NodeSet};
use util::common::{profq_msg, ProfileQueriesMsg};

use rustc_data_structures::indexed_vec::IndexVec;
use rustc_data_structures::fx::FxHashMap;
use std::cell::{RefCell, RefMut, Cell};
use std::fmt::Debug;
use std::hash::Hash;
use std::marker::PhantomData;
use std::mem;
use std::collections::BTreeMap;
use std::ops::Deref;
use std::rc::Rc;
use syntax_pos::{Span, DUMMY_SP};
use syntax::attr;
use syntax::ast;
use syntax::symbol::Symbol;

pub trait Key: Clone + Hash + Eq + Debug {
    fn map_crate(&self) -> CrateNum;
    fn default_span(&self, tcx: TyCtxt) -> Span;
}

impl<'tcx> Key for ty::InstanceDef<'tcx> {
    fn map_crate(&self) -> CrateNum {
        LOCAL_CRATE
    }

    fn default_span(&self, tcx: TyCtxt) -> Span {
        tcx.def_span(self.def_id())
    }
}

impl<'tcx> Key for ty::Instance<'tcx> {
    fn map_crate(&self) -> CrateNum {
        LOCAL_CRATE
    }

    fn default_span(&self, tcx: TyCtxt) -> Span {
        tcx.def_span(self.def_id())
    }
}

impl Key for CrateNum {
    fn map_crate(&self) -> CrateNum {
        *self
    }
    fn default_span(&self, _: TyCtxt) -> Span {
        DUMMY_SP
    }
}

impl Key for HirId {
    fn map_crate(&self) -> CrateNum {
        LOCAL_CRATE
    }
    fn default_span(&self, _tcx: TyCtxt) -> Span {
        DUMMY_SP
    }
}

impl Key for DefId {
    fn map_crate(&self) -> CrateNum {
        self.krate
    }
    fn default_span(&self, tcx: TyCtxt) -> Span {
        tcx.def_span(*self)
    }
}

impl Key for (DefId, DefId) {
    fn map_crate(&self) -> CrateNum {
        self.0.krate
    }
    fn default_span(&self, tcx: TyCtxt) -> Span {
        self.1.default_span(tcx)
    }
}

impl Key for (CrateNum, DefId) {
    fn map_crate(&self) -> CrateNum {
        self.0
    }
    fn default_span(&self, tcx: TyCtxt) -> Span {
        self.1.default_span(tcx)
    }
}

impl Key for (DefId, SimplifiedType) {
    fn map_crate(&self) -> CrateNum {
        self.0.krate
    }
    fn default_span(&self, tcx: TyCtxt) -> Span {
        self.0.default_span(tcx)
    }
}

impl<'tcx> Key for (DefId, &'tcx Substs<'tcx>) {
    fn map_crate(&self) -> CrateNum {
        self.0.krate
    }
    fn default_span(&self, tcx: TyCtxt) -> Span {
        self.0.default_span(tcx)
    }
}

impl Key for (MirSuite, DefId) {
    fn map_crate(&self) -> CrateNum {
        self.1.map_crate()
    }
    fn default_span(&self, tcx: TyCtxt) -> Span {
        self.1.default_span(tcx)
    }
}

impl Key for (MirSuite, MirPassIndex, DefId) {
    fn map_crate(&self) -> CrateNum {
        self.2.map_crate()
    }
    fn default_span(&self, tcx: TyCtxt) -> Span {
        self.2.default_span(tcx)
    }
}

impl<'tcx, T: Clone + Hash + Eq + Debug> Key for ty::ParamEnvAnd<'tcx, T> {
    fn map_crate(&self) -> CrateNum {
        LOCAL_CRATE
    }
    fn default_span(&self, _: TyCtxt) -> Span {
        DUMMY_SP
    }
}

trait Value<'tcx>: Sized {
    fn from_cycle_error<'a>(tcx: TyCtxt<'a, 'tcx, 'tcx>) -> Self;
}

impl<'tcx, T> Value<'tcx> for T {
    default fn from_cycle_error<'a>(tcx: TyCtxt<'a, 'tcx, 'tcx>) -> T {
        tcx.sess.abort_if_errors();
        bug!("Value::from_cycle_error called without errors");
    }
}

impl<'tcx, T: Default> Value<'tcx> for T {
    default fn from_cycle_error<'a>(_: TyCtxt<'a, 'tcx, 'tcx>) -> T {
        T::default()
    }
}

impl<'tcx> Value<'tcx> for Ty<'tcx> {
    fn from_cycle_error<'a>(tcx: TyCtxt<'a, 'tcx, 'tcx>) -> Ty<'tcx> {
        tcx.types.err
    }
}

impl<'tcx> Value<'tcx> for ty::DtorckConstraint<'tcx> {
    fn from_cycle_error<'a>(_: TyCtxt<'a, 'tcx, 'tcx>) -> Self {
        Self::empty()
    }
}

impl<'tcx> Value<'tcx> for ty::SymbolName {
    fn from_cycle_error<'a>(_: TyCtxt<'a, 'tcx, 'tcx>) -> Self {
        ty::SymbolName { name: Symbol::intern("<error>").as_str() }
    }
}

struct QueryMap<D: QueryDescription> {
    phantom: PhantomData<D>,
    map: FxHashMap<D::Key, QueryValue<D::Value>>,
}

struct QueryValue<T> {
    value: T,
    index: DepNodeIndex,
    diagnostics: Option<Box<QueryDiagnostics>>,
}

struct QueryDiagnostics {
    diagnostics: Vec<Diagnostic>,
    emitted_diagnostics: Cell<bool>,
}

impl<M: QueryDescription> QueryMap<M> {
    fn new() -> QueryMap<M> {
        QueryMap {
            phantom: PhantomData,
            map: FxHashMap(),
        }
    }
}

struct CycleError<'a, 'tcx: 'a> {
    span: Span,
    cycle: RefMut<'a, [(Span, Query<'tcx>)]>,
}

impl<'a, 'gcx, 'tcx> TyCtxt<'a, 'gcx, 'tcx> {
    fn report_cycle(self, CycleError { span, cycle }: CycleError)
        -> DiagnosticBuilder<'a>
    {
        // Subtle: release the refcell lock before invoking `describe()`
        // below by dropping `cycle`.
        let stack = cycle.to_vec();
        mem::drop(cycle);

        assert!(!stack.is_empty());

        // Disable naming impls with types in this path, since that
        // sometimes cycles itself, leading to extra cycle errors.
        // (And cycle errors around impls tend to occur during the
        // collect/coherence phases anyhow.)
        item_path::with_forced_impl_filename_line(|| {
            let mut err =
                struct_span_err!(self.sess, span, E0391,
                                 "unsupported cyclic reference between types/traits detected");
            err.span_label(span, "cyclic reference");

            err.span_note(stack[0].0, &format!("the cycle begins when {}...",
                                               stack[0].1.describe(self)));

            for &(span, ref query) in &stack[1..] {
                err.span_note(span, &format!("...which then requires {}...",
                                             query.describe(self)));
            }

            err.note(&format!("...which then again requires {}, completing the cycle.",
                              stack[0].1.describe(self)));

            return err
        })
    }

    fn cycle_check<F, R>(self, span: Span, query: Query<'gcx>, compute: F)
                         -> Result<R, CycleError<'a, 'gcx>>
        where F: FnOnce() -> R
    {
        {
            let mut stack = self.maps.query_stack.borrow_mut();
            if let Some((i, _)) = stack.iter().enumerate().rev()
                                       .find(|&(_, &(_, ref q))| *q == query) {
                return Err(CycleError {
                    span,
                    cycle: RefMut::map(stack, |stack| &mut stack[i..])
                });
            }
            stack.push((span, query));
        }

        let result = compute();

        self.maps.query_stack.borrow_mut().pop();

        Ok(result)
    }
}

pub trait QueryConfig {
    type Key: Eq + Hash + Clone;
    type Value;
}

trait QueryDescription: QueryConfig {
    fn describe(tcx: TyCtxt, key: Self::Key) -> String;
}

impl<M: QueryConfig<Key=DefId>> QueryDescription for M {
    default fn describe(tcx: TyCtxt, def_id: DefId) -> String {
        format!("processing `{}`", tcx.item_path_str(def_id))
    }
}

impl<'tcx> QueryDescription for queries::is_copy_raw<'tcx> {
    fn describe(_tcx: TyCtxt, env: ty::ParamEnvAnd<'tcx, Ty<'tcx>>) -> String {
        format!("computing whether `{}` is `Copy`", env.value)
    }
}

impl<'tcx> QueryDescription for queries::is_sized_raw<'tcx> {
    fn describe(_tcx: TyCtxt, env: ty::ParamEnvAnd<'tcx, Ty<'tcx>>) -> String {
        format!("computing whether `{}` is `Sized`", env.value)
    }
}

impl<'tcx> QueryDescription for queries::is_freeze_raw<'tcx> {
    fn describe(_tcx: TyCtxt, env: ty::ParamEnvAnd<'tcx, Ty<'tcx>>) -> String {
        format!("computing whether `{}` is freeze", env.value)
    }
}

impl<'tcx> QueryDescription for queries::needs_drop_raw<'tcx> {
    fn describe(_tcx: TyCtxt, env: ty::ParamEnvAnd<'tcx, Ty<'tcx>>) -> String {
        format!("computing whether `{}` needs drop", env.value)
    }
}

impl<'tcx> QueryDescription for queries::layout_raw<'tcx> {
    fn describe(_tcx: TyCtxt, env: ty::ParamEnvAnd<'tcx, Ty<'tcx>>) -> String {
        format!("computing layout of `{}`", env.value)
    }
}

impl<'tcx> QueryDescription for queries::super_predicates_of<'tcx> {
    fn describe(tcx: TyCtxt, def_id: DefId) -> String {
        format!("computing the supertraits of `{}`",
                tcx.item_path_str(def_id))
    }
}

impl<'tcx> QueryDescription for queries::type_param_predicates<'tcx> {
    fn describe(tcx: TyCtxt, (_, def_id): (DefId, DefId)) -> String {
        let id = tcx.hir.as_local_node_id(def_id).unwrap();
        format!("computing the bounds for type parameter `{}`",
                tcx.hir.ty_param_name(id))
    }
}

impl<'tcx> QueryDescription for queries::coherent_trait<'tcx> {
    fn describe(tcx: TyCtxt, (_, def_id): (CrateNum, DefId)) -> String {
        format!("coherence checking all impls of trait `{}`",
                tcx.item_path_str(def_id))
    }
}

impl<'tcx> QueryDescription for queries::crate_inherent_impls<'tcx> {
    fn describe(_: TyCtxt, k: CrateNum) -> String {
        format!("all inherent impls defined in crate `{:?}`", k)
    }
}

impl<'tcx> QueryDescription for queries::crate_inherent_impls_overlap_check<'tcx> {
    fn describe(_: TyCtxt, _: CrateNum) -> String {
        format!("check for overlap between inherent impls defined in this crate")
    }
}

impl<'tcx> QueryDescription for queries::crate_variances<'tcx> {
    fn describe(_tcx: TyCtxt, _: CrateNum) -> String {
        format!("computing the variances for items in this crate")
    }
}

impl<'tcx> QueryDescription for queries::mir_shims<'tcx> {
    fn describe(tcx: TyCtxt, def: ty::InstanceDef<'tcx>) -> String {
        format!("generating MIR shim for `{}`",
                tcx.item_path_str(def.def_id()))
    }
}

impl<'tcx> QueryDescription for queries::privacy_access_levels<'tcx> {
    fn describe(_: TyCtxt, _: CrateNum) -> String {
        format!("privacy access levels")
    }
}

impl<'tcx> QueryDescription for queries::typeck_item_bodies<'tcx> {
    fn describe(_: TyCtxt, _: CrateNum) -> String {
        format!("type-checking all item bodies")
    }
}

impl<'tcx> QueryDescription for queries::reachable_set<'tcx> {
    fn describe(_: TyCtxt, _: CrateNum) -> String {
        format!("reachability")
    }
}

impl<'tcx> QueryDescription for queries::const_eval<'tcx> {
    fn describe(tcx: TyCtxt, key: ty::ParamEnvAnd<'tcx, (DefId, &'tcx Substs<'tcx>)>) -> String {
        format!("const-evaluating `{}`", tcx.item_path_str(key.value.0))
    }
}

impl<'tcx> QueryDescription for queries::mir_keys<'tcx> {
    fn describe(_: TyCtxt, _: CrateNum) -> String {
        format!("getting a list of all mir_keys")
    }
}

impl<'tcx> QueryDescription for queries::symbol_name<'tcx> {
    fn describe(_tcx: TyCtxt, instance: ty::Instance<'tcx>) -> String {
        format!("computing the symbol for `{}`", instance)
    }
}

impl<'tcx> QueryDescription for queries::describe_def<'tcx> {
    fn describe(_: TyCtxt, _: DefId) -> String {
        bug!("describe_def")
    }
}

impl<'tcx> QueryDescription for queries::def_span<'tcx> {
    fn describe(_: TyCtxt, _: DefId) -> String {
        bug!("def_span")
    }
}


impl<'tcx> QueryDescription for queries::stability<'tcx> {
    fn describe(_: TyCtxt, _: DefId) -> String {
        bug!("stability")
    }
}

impl<'tcx> QueryDescription for queries::deprecation<'tcx> {
    fn describe(_: TyCtxt, _: DefId) -> String {
        bug!("deprecation")
    }
}

impl<'tcx> QueryDescription for queries::item_attrs<'tcx> {
    fn describe(_: TyCtxt, _: DefId) -> String {
        bug!("item_attrs")
    }
}

impl<'tcx> QueryDescription for queries::is_exported_symbol<'tcx> {
    fn describe(_: TyCtxt, _: DefId) -> String {
        bug!("is_exported_symbol")
    }
}

impl<'tcx> QueryDescription for queries::fn_arg_names<'tcx> {
    fn describe(_: TyCtxt, _: DefId) -> String {
        bug!("fn_arg_names")
    }
}

impl<'tcx> QueryDescription for queries::impl_parent<'tcx> {
    fn describe(_: TyCtxt, _: DefId) -> String {
        bug!("impl_parent")
    }
}

impl<'tcx> QueryDescription for queries::trait_of_item<'tcx> {
    fn describe(_: TyCtxt, _: DefId) -> String {
        bug!("trait_of_item")
    }
}

impl<'tcx> QueryDescription for queries::item_body_nested_bodies<'tcx> {
    fn describe(tcx: TyCtxt, def_id: DefId) -> String {
        format!("nested item bodies of `{}`", tcx.item_path_str(def_id))
    }
}

impl<'tcx> QueryDescription for queries::const_is_rvalue_promotable_to_static<'tcx> {
    fn describe(tcx: TyCtxt, def_id: DefId) -> String {
        format!("const checking if rvalue is promotable to static `{}`",
            tcx.item_path_str(def_id))
    }
}

impl<'tcx> QueryDescription for queries::is_mir_available<'tcx> {
    fn describe(tcx: TyCtxt, def_id: DefId) -> String {
        format!("checking if item is mir available: `{}`",
            tcx.item_path_str(def_id))
    }
}

impl<'tcx> QueryDescription for queries::trait_impls_of<'tcx> {
    fn describe(tcx: TyCtxt, def_id: DefId) -> String {
        format!("trait impls of `{}`", tcx.item_path_str(def_id))
    }
}

impl<'tcx> QueryDescription for queries::is_object_safe<'tcx> {
    fn describe(tcx: TyCtxt, def_id: DefId) -> String {
        format!("determine object safety of trait `{}`", tcx.item_path_str(def_id))
    }
}

impl<'tcx> QueryDescription for queries::is_const_fn<'tcx> {
    fn describe(tcx: TyCtxt, def_id: DefId) -> String {
        format!("checking if item is const fn: `{}`", tcx.item_path_str(def_id))
    }
}

impl<'tcx> QueryDescription for queries::dylib_dependency_formats<'tcx> {
    fn describe(_: TyCtxt, _: DefId) -> String {
        "dylib dependency formats of crate".to_string()
    }
}

impl<'tcx> QueryDescription for queries::is_allocator<'tcx> {
    fn describe(_: TyCtxt, _: DefId) -> String {
        "checking if the crate is_allocator".to_string()
    }
}

impl<'tcx> QueryDescription for queries::is_panic_runtime<'tcx> {
    fn describe(_: TyCtxt, _: DefId) -> String {
        "checking if the crate is_panic_runtime".to_string()
    }
}

impl<'tcx> QueryDescription for queries::is_compiler_builtins<'tcx> {
    fn describe(_: TyCtxt, _: DefId) -> String {
        "checking if the crate is_compiler_builtins".to_string()
    }
}

impl<'tcx> QueryDescription for queries::has_global_allocator<'tcx> {
    fn describe(_: TyCtxt, _: DefId) -> String {
        "checking if the crate has_global_allocator".to_string()
    }
}

impl<'tcx> QueryDescription for queries::extern_crate<'tcx> {
    fn describe(_: TyCtxt, _: DefId) -> String {
        "getting crate's ExternCrateData".to_string()
    }
}

impl<'tcx> QueryDescription for queries::lint_levels<'tcx> {
    fn describe(_tcx: TyCtxt, _: CrateNum) -> String {
        format!("computing the lint levels for items in this crate")
    }
}

<<<<<<< HEAD
impl<'tcx> QueryDescription for queries::specializes<'tcx> {
    fn describe(_tcx: TyCtxt, _: (DefId, DefId)) -> String {
        format!("computing whether impls specialize one another")
=======
impl<'tcx> QueryDescription for queries::in_scope_traits<'tcx> {
    fn describe(_tcx: TyCtxt, _: HirId) -> String {
        format!("fetching the traits in scope at a particular ast node")
    }
}

impl<'tcx> QueryDescription for queries::module_exports<'tcx> {
    fn describe(_tcx: TyCtxt, _: HirId) -> String {
        format!("fetching the exported items for a module")
>>>>>>> 942c8dcf
    }
}

// If enabled, send a message to the profile-queries thread
macro_rules! profq_msg {
    ($tcx:expr, $msg:expr) => {
        if cfg!(debug_assertions) {
            if  $tcx.sess.profile_queries() {
                profq_msg($msg)
            }
        }
    }
}

// If enabled, format a key using its debug string, which can be
// expensive to compute (in terms of time).
macro_rules! profq_key {
    ($tcx:expr, $key:expr) => {
        if cfg!(debug_assertions) {
            if $tcx.sess.profile_queries_and_keys() {
                Some(format!("{:?}", $key))
            } else { None }
        } else { None }
    }
}

macro_rules! define_maps {
    (<$tcx:tt>
     $($(#[$attr:meta])*
       [$($modifiers:tt)*] $name:ident: $node:ident($K:ty) -> $V:ty,)*) => {
        define_map_struct! {
            tcx: $tcx,
            input: ($(([$($modifiers)*] [$($attr)*] [$name]))*)
        }

        impl<$tcx> Maps<$tcx> {
            pub fn new(providers: IndexVec<CrateNum, Providers<$tcx>>)
                       -> Self {
                Maps {
                    providers,
                    query_stack: RefCell::new(vec![]),
                    $($name: RefCell::new(QueryMap::new())),*
                }
            }
        }

        #[allow(bad_style)]
        #[derive(Copy, Clone, Debug, PartialEq, Eq)]
        pub enum Query<$tcx> {
            $($(#[$attr])* $name($K)),*
        }

        #[allow(bad_style)]
        #[derive(Clone, Debug, PartialEq, Eq)]
        pub enum QueryMsg {
            $($name(Option<String>)),*
        }

        impl<$tcx> Query<$tcx> {
            pub fn describe(&self, tcx: TyCtxt) -> String {
                let (r, name) = match *self {
                    $(Query::$name(key) => {
                        (queries::$name::describe(tcx, key), stringify!($name))
                    })*
                };
                if tcx.sess.verbose() {
                    format!("{} [{}]", r, name)
                } else {
                    r
                }
            }
        }

        pub mod queries {
            use std::marker::PhantomData;

            $(#[allow(bad_style)]
            pub struct $name<$tcx> {
                data: PhantomData<&$tcx ()>
            })*
        }

        $(impl<$tcx> QueryConfig for queries::$name<$tcx> {
            type Key = $K;
            type Value = $V;
        }

        impl<'a, $tcx, 'lcx> queries::$name<$tcx> {
            #[allow(unused)]
            fn to_dep_node(tcx: TyCtxt<'a, $tcx, 'lcx>, key: &$K) -> DepNode {
                use dep_graph::DepConstructor::*;

                DepNode::new(tcx, $node(*key))
            }

            fn try_get_with<F, R>(tcx: TyCtxt<'a, $tcx, 'lcx>,
                                  mut span: Span,
                                  key: $K,
                                  f: F)
                                  -> Result<R, CycleError<'a, $tcx>>
                where F: FnOnce(&$V) -> R
            {
                debug!("ty::queries::{}::try_get_with(key={:?}, span={:?})",
                       stringify!($name),
                       key,
                       span);

                profq_msg!(tcx,
                    ProfileQueriesMsg::QueryBegin(
                        span.clone(),
                        QueryMsg::$name(profq_key!(tcx, key))
                    )
                );

                if let Some(value) = tcx.maps.$name.borrow().map.get(&key) {
                    if let Some(ref d) = value.diagnostics {
                        if !d.emitted_diagnostics.get() {
                            d.emitted_diagnostics.set(true);
                            let handle = tcx.sess.diagnostic();
                            for diagnostic in d.diagnostics.iter() {
                                DiagnosticBuilder::new_diagnostic(handle, diagnostic.clone())
                                    .emit();
                            }
                        }
                    }
                    profq_msg!(tcx, ProfileQueriesMsg::CacheHit);
                    tcx.dep_graph.read_index(value.index);
                    return Ok(f(&value.value));
                }
                // else, we are going to run the provider:
                profq_msg!(tcx, ProfileQueriesMsg::ProviderBegin);

                // FIXME(eddyb) Get more valid Span's on queries.
                // def_span guard is necessary to prevent a recursive loop,
                // default_span calls def_span query internally.
                if span == DUMMY_SP && stringify!($name) != "def_span" {
                    span = key.default_span(tcx)
                }

                let res = tcx.cycle_check(span, Query::$name(key), || {
                    let dep_node = Self::to_dep_node(tcx, &key);

                    tcx.sess.diagnostic().track_diagnostics(|| {
                        if dep_node.kind.is_anon() {
                            tcx.dep_graph.with_anon_task(dep_node.kind, || {
                                let provider = tcx.maps.providers[key.map_crate()].$name;
                                provider(tcx.global_tcx(), key)
                            })
                        } else {
                            fn run_provider<'a, 'tcx, 'lcx>(tcx: TyCtxt<'a, 'tcx, 'lcx>,
                                                            key: $K)
                                                            -> $V {
                                let provider = tcx.maps.providers[key.map_crate()].$name;
                                provider(tcx.global_tcx(), key)
                            }

                            tcx.dep_graph.with_task(dep_node, tcx, key, run_provider)
                        }
                    })
                })?;
                profq_msg!(tcx, ProfileQueriesMsg::ProviderEnd);
                let ((result, dep_node_index), diagnostics) = res;

                tcx.dep_graph.read_index(dep_node_index);

                let value = QueryValue {
                    value: result,
                    index: dep_node_index,
                    diagnostics: if diagnostics.len() == 0 {
                        None
                    } else {
                        Some(Box::new(QueryDiagnostics {
                            diagnostics,
                            emitted_diagnostics: Cell::new(true),
                        }))
                    },
                };

                Ok(f(&tcx.maps
                         .$name
                         .borrow_mut()
                         .map
                         .entry(key)
                         .or_insert(value)
                         .value))
            }

            pub fn try_get(tcx: TyCtxt<'a, $tcx, 'lcx>, span: Span, key: $K)
                           -> Result<$V, DiagnosticBuilder<'a>> {
                match Self::try_get_with(tcx, span, key, Clone::clone) {
                    Ok(e) => Ok(e),
                    Err(e) => Err(tcx.report_cycle(e)),
                }
            }

            pub fn force(tcx: TyCtxt<'a, $tcx, 'lcx>, span: Span, key: $K) {
                // Ignore dependencies, since we not reading the computed value
                let _task = tcx.dep_graph.in_ignore();

                match Self::try_get_with(tcx, span, key, |_| ()) {
                    Ok(()) => {}
                    Err(e) => tcx.report_cycle(e).emit(),
                }
            }
        })*

        #[derive(Copy, Clone)]
        pub struct TyCtxtAt<'a, 'gcx: 'a+'tcx, 'tcx: 'a> {
            pub tcx: TyCtxt<'a, 'gcx, 'tcx>,
            pub span: Span,
        }

        impl<'a, 'gcx, 'tcx> Deref for TyCtxtAt<'a, 'gcx, 'tcx> {
            type Target = TyCtxt<'a, 'gcx, 'tcx>;
            fn deref(&self) -> &Self::Target {
                &self.tcx
            }
        }

        impl<'a, $tcx, 'lcx> TyCtxt<'a, $tcx, 'lcx> {
            /// Return a transparent wrapper for `TyCtxt` which uses
            /// `span` as the location of queries performed through it.
            pub fn at(self, span: Span) -> TyCtxtAt<'a, $tcx, 'lcx> {
                TyCtxtAt {
                    tcx: self,
                    span
                }
            }

            $($(#[$attr])*
            pub fn $name(self, key: $K) -> $V {
                self.at(DUMMY_SP).$name(key)
            })*
        }

        impl<'a, $tcx, 'lcx> TyCtxtAt<'a, $tcx, 'lcx> {
            $($(#[$attr])*
            pub fn $name(self, key: $K) -> $V {
                queries::$name::try_get(self.tcx, self.span, key).unwrap_or_else(|mut e| {
                    e.emit();
                    Value::from_cycle_error(self.global_tcx())
                })
            })*
        }

        define_provider_struct! {
            tcx: $tcx,
            input: ($(([$($modifiers)*] [$name] [$K] [$V]))*),
            output: ()
        }

        impl<$tcx> Copy for Providers<$tcx> {}
        impl<$tcx> Clone for Providers<$tcx> {
            fn clone(&self) -> Self { *self }
        }
    }
}

macro_rules! define_map_struct {
    // Initial state
    (tcx: $tcx:tt,
     input: $input:tt) => {
        define_map_struct! {
            tcx: $tcx,
            input: $input,
            output: ()
        }
    };

    // Final output
    (tcx: $tcx:tt,
     input: (),
     output: ($($output:tt)*)) => {
        pub struct Maps<$tcx> {
            providers: IndexVec<CrateNum, Providers<$tcx>>,
            query_stack: RefCell<Vec<(Span, Query<$tcx>)>>,
            $($output)*
        }
    };

    // Field recognized and ready to shift into the output
    (tcx: $tcx:tt,
     ready: ([$($pub:tt)*] [$($attr:tt)*] [$name:ident]),
     input: $input:tt,
     output: ($($output:tt)*)) => {
        define_map_struct! {
            tcx: $tcx,
            input: $input,
            output: ($($output)*
                     $(#[$attr])* $($pub)* $name: RefCell<QueryMap<queries::$name<$tcx>>>,)
        }
    };

    // No modifiers left? This is a private item.
    (tcx: $tcx:tt,
     input: (([] $attrs:tt $name:tt) $($input:tt)*),
     output: $output:tt) => {
        define_map_struct! {
            tcx: $tcx,
            ready: ([] $attrs $name),
            input: ($($input)*),
            output: $output
        }
    };

    // Skip other modifiers
    (tcx: $tcx:tt,
     input: (([$other_modifier:tt $($modifiers:tt)*] $($fields:tt)*) $($input:tt)*),
     output: $output:tt) => {
        define_map_struct! {
            tcx: $tcx,
            input: (([$($modifiers)*] $($fields)*) $($input)*),
            output: $output
        }
    };
}

macro_rules! define_provider_struct {
    // Initial state:
    (tcx: $tcx:tt, input: $input:tt) => {
        define_provider_struct! {
            tcx: $tcx,
            input: $input,
            output: ()
        }
    };

    // Final state:
    (tcx: $tcx:tt,
     input: (),
     output: ($(([$name:ident] [$K:ty] [$R:ty]))*)) => {
        pub struct Providers<$tcx> {
            $(pub $name: for<'a> fn(TyCtxt<'a, $tcx, $tcx>, $K) -> $R,)*
        }

        impl<$tcx> Default for Providers<$tcx> {
            fn default() -> Self {
                $(fn $name<'a, $tcx>(_: TyCtxt<'a, $tcx, $tcx>, key: $K) -> $R {
                    bug!("tcx.maps.{}({:?}) unsupported by its crate",
                         stringify!($name), key);
                })*
                Providers { $($name),* }
            }
        }
    };

    // Something ready to shift:
    (tcx: $tcx:tt,
     ready: ($name:tt $K:tt $V:tt),
     input: $input:tt,
     output: ($($output:tt)*)) => {
        define_provider_struct! {
            tcx: $tcx,
            input: $input,
            output: ($($output)* ($name $K $V))
        }
    };

    // Regular queries produce a `V` only.
    (tcx: $tcx:tt,
     input: (([] $name:tt $K:tt $V:tt) $($input:tt)*),
     output: $output:tt) => {
        define_provider_struct! {
            tcx: $tcx,
            ready: ($name $K $V),
            input: ($($input)*),
            output: $output
        }
    };

    // Skip modifiers.
    (tcx: $tcx:tt,
     input: (([$other_modifier:tt $($modifiers:tt)*] $($fields:tt)*) $($input:tt)*),
     output: $output:tt) => {
        define_provider_struct! {
            tcx: $tcx,
            input: (([$($modifiers)*] $($fields)*) $($input)*),
            output: $output
        }
    };
}

// Each of these maps also corresponds to a method on a
// `Provider` trait for requesting a value of that type,
// and a method on `Maps` itself for doing that in a
// a way that memoizes and does dep-graph tracking,
// wrapping around the actual chain of providers that
// the driver creates (using several `rustc_*` crates).
define_maps! { <'tcx>
    /// Records the type of every item.
    [] type_of: TypeOfItem(DefId) -> Ty<'tcx>,

    /// Maps from the def-id of an item (trait/struct/enum/fn) to its
    /// associated generics and predicates.
    [] generics_of: GenericsOfItem(DefId) -> &'tcx ty::Generics,
    [] predicates_of: PredicatesOfItem(DefId) -> ty::GenericPredicates<'tcx>,

    /// Maps from the def-id of a trait to the list of
    /// super-predicates. This is a subset of the full list of
    /// predicates. We store these in a separate map because we must
    /// evaluate them even during type conversion, often before the
    /// full predicates are available (note that supertraits have
    /// additional acyclicity requirements).
    [] super_predicates_of: SuperPredicatesOfItem(DefId) -> ty::GenericPredicates<'tcx>,

    /// To avoid cycles within the predicates of a single item we compute
    /// per-type-parameter predicates for resolving `T::AssocTy`.
    [] type_param_predicates: type_param_predicates((DefId, DefId))
        -> ty::GenericPredicates<'tcx>,

    [] trait_def: TraitDefOfItem(DefId) -> &'tcx ty::TraitDef,
    [] adt_def: AdtDefOfItem(DefId) -> &'tcx ty::AdtDef,
    [] adt_destructor: AdtDestructor(DefId) -> Option<ty::Destructor>,
    [] adt_sized_constraint: SizedConstraint(DefId) -> &'tcx [Ty<'tcx>],
    [] adt_dtorck_constraint: DtorckConstraint(DefId) -> ty::DtorckConstraint<'tcx>,

    /// True if this is a const fn
    [] is_const_fn: IsConstFn(DefId) -> bool,

    /// True if this is a foreign item (i.e., linked via `extern { ... }`).
    [] is_foreign_item: IsForeignItem(DefId) -> bool,

    /// True if this is a default impl (aka impl Foo for ..)
    [] is_default_impl: IsDefaultImpl(DefId) -> bool,

    /// Get a map with the variance of every item; use `item_variance`
    /// instead.
    [] crate_variances: crate_variances(CrateNum) -> Rc<ty::CrateVariancesMap>,

    /// Maps from def-id of a type or region parameter to its
    /// (inferred) variance.
    [] variances_of: ItemVariances(DefId) -> Rc<Vec<ty::Variance>>,

    /// Maps from an impl/trait def-id to a list of the def-ids of its items
    [] associated_item_def_ids: AssociatedItemDefIds(DefId) -> Rc<Vec<DefId>>,

    /// Maps from a trait item to the trait item "descriptor"
    [] associated_item: AssociatedItems(DefId) -> ty::AssociatedItem,

    [] impl_trait_ref: ImplTraitRef(DefId) -> Option<ty::TraitRef<'tcx>>,
    [] impl_polarity: ImplPolarity(DefId) -> hir::ImplPolarity,

    /// Maps a DefId of a type to a list of its inherent impls.
    /// Contains implementations of methods that are inherent to a type.
    /// Methods in these implementations don't need to be exported.
    [] inherent_impls: InherentImpls(DefId) -> Rc<Vec<DefId>>,

    /// Set of all the def-ids in this crate that have MIR associated with
    /// them. This includes all the body owners, but also things like struct
    /// constructors.
    [] mir_keys: mir_keys(CrateNum) -> Rc<DefIdSet>,

    /// Maps DefId's that have an associated Mir to the result
    /// of the MIR qualify_consts pass. The actual meaning of
    /// the value isn't known except to the pass itself.
    [] mir_const_qualif: MirConstQualif(DefId) -> u8,

    /// Fetch the MIR for a given def-id up till the point where it is
    /// ready for const evaluation.
    ///
    /// See the README for the `mir` module for details.
    [] mir_const: MirConst(DefId) -> &'tcx Steal<mir::Mir<'tcx>>,

    [] mir_validated: MirValidated(DefId) -> &'tcx Steal<mir::Mir<'tcx>>,

    /// MIR after our optimization passes have run. This is MIR that is ready
    /// for trans. This is also the only query that can fetch non-local MIR, at present.
    [] optimized_mir: MirOptimized(DefId) -> &'tcx mir::Mir<'tcx>,

    /// Type of each closure. The def ID is the ID of the
    /// expression defining the closure.
    [] closure_kind: ClosureKind(DefId) -> ty::ClosureKind,

    /// The signature of functions and closures.
    [] fn_sig: FnSignature(DefId) -> ty::PolyFnSig<'tcx>,

    /// Records the signature of each generator. The def ID is the ID of the
    /// expression defining the closure.
    [] generator_sig: GenSignature(DefId) -> Option<ty::PolyGenSig<'tcx>>,

    /// Caches CoerceUnsized kinds for impls on custom types.
    [] coerce_unsized_info: CoerceUnsizedInfo(DefId)
        -> ty::adjustment::CoerceUnsizedInfo,

    [] typeck_item_bodies: typeck_item_bodies_dep_node(CrateNum) -> CompileResult,

    [] typeck_tables_of: TypeckTables(DefId) -> &'tcx ty::TypeckTables<'tcx>,

    [] has_typeck_tables: HasTypeckTables(DefId) -> bool,

    [] coherent_trait: coherent_trait_dep_node((CrateNum, DefId)) -> (),

    [] borrowck: BorrowCheck(DefId) -> (),
    // FIXME: shouldn't this return a `Result<(), BorrowckErrors>` instead?
    [] mir_borrowck: MirBorrowCheck(DefId) -> (),

    /// Gets a complete map from all types to their inherent impls.
    /// Not meant to be used directly outside of coherence.
    /// (Defined only for LOCAL_CRATE)
    [] crate_inherent_impls: crate_inherent_impls_dep_node(CrateNum) -> CrateInherentImpls,

    /// Checks all types in the krate for overlap in their inherent impls. Reports errors.
    /// Not meant to be used directly outside of coherence.
    /// (Defined only for LOCAL_CRATE)
    [] crate_inherent_impls_overlap_check: inherent_impls_overlap_check_dep_node(CrateNum) -> (),

    /// Results of evaluating const items or constants embedded in
    /// other items (such as enum variant explicit discriminants).
    [] const_eval: const_eval_dep_node(ty::ParamEnvAnd<'tcx, (DefId, &'tcx Substs<'tcx>)>)
        -> const_val::EvalResult<'tcx>,

    /// Performs the privacy check and computes "access levels".
    [] privacy_access_levels: PrivacyAccessLevels(CrateNum) -> Rc<AccessLevels>,

    [] reachable_set: reachability_dep_node(CrateNum) -> Rc<NodeSet>,

    /// Per-function `RegionMaps`. The `DefId` should be the owner-def-id for the fn body;
    /// in the case of closures or "inline" expressions, this will be redirected to the enclosing
    /// fn item.
    [] region_maps: RegionMaps(DefId) -> Rc<RegionMaps>,

    [] mir_shims: mir_shim_dep_node(ty::InstanceDef<'tcx>) -> &'tcx mir::Mir<'tcx>,

    [] def_symbol_name: SymbolName(DefId) -> ty::SymbolName,
    [] symbol_name: symbol_name_dep_node(ty::Instance<'tcx>) -> ty::SymbolName,

    [] describe_def: DescribeDef(DefId) -> Option<Def>,
    [] def_span: DefSpan(DefId) -> Span,
    [] stability: Stability(DefId) -> Option<attr::Stability>,
    [] deprecation: Deprecation(DefId) -> Option<attr::Deprecation>,
    [] item_attrs: ItemAttrs(DefId) -> Rc<[ast::Attribute]>,
    [] fn_arg_names: FnArgNames(DefId) -> Vec<ast::Name>,
    [] impl_parent: ImplParent(DefId) -> Option<DefId>,
    [] trait_of_item: TraitOfItem(DefId) -> Option<DefId>,
    [] is_exported_symbol: IsExportedSymbol(DefId) -> bool,
    [] item_body_nested_bodies: ItemBodyNestedBodies(DefId) -> Rc<BTreeMap<hir::BodyId, hir::Body>>,
    [] const_is_rvalue_promotable_to_static: ConstIsRvaluePromotableToStatic(DefId) -> bool,
    [] is_mir_available: IsMirAvailable(DefId) -> bool,

    [] trait_impls_of: TraitImpls(DefId) -> Rc<ty::trait_def::TraitImpls>,
    [] specialization_graph_of: SpecializationGraph(DefId) -> Rc<specialization_graph::Graph>,
    [] is_object_safe: ObjectSafety(DefId) -> bool,

    // Get the ParameterEnvironment for a given item; this environment
    // will be in "user-facing" mode, meaning that it is suitabe for
    // type-checking etc, and it does not normalize specializable
    // associated types. This is almost always what you want,
    // unless you are doing MIR optimizations, in which case you
    // might want to use `reveal_all()` method to change modes.
    [] param_env: ParamEnv(DefId) -> ty::ParamEnv<'tcx>,

    // Trait selection queries. These are best used by invoking `ty.moves_by_default()`,
    // `ty.is_copy()`, etc, since that will prune the environment where possible.
    [] is_copy_raw: is_copy_dep_node(ty::ParamEnvAnd<'tcx, Ty<'tcx>>) -> bool,
    [] is_sized_raw: is_sized_dep_node(ty::ParamEnvAnd<'tcx, Ty<'tcx>>) -> bool,
    [] is_freeze_raw: is_freeze_dep_node(ty::ParamEnvAnd<'tcx, Ty<'tcx>>) -> bool,
    [] needs_drop_raw: needs_drop_dep_node(ty::ParamEnvAnd<'tcx, Ty<'tcx>>) -> bool,
    [] layout_raw: layout_dep_node(ty::ParamEnvAnd<'tcx, Ty<'tcx>>)
                                  -> Result<&'tcx Layout, LayoutError<'tcx>>,

    [] dylib_dependency_formats: DylibDepFormats(DefId)
                                    -> Rc<Vec<(CrateNum, LinkagePreference)>>,

    [] is_allocator: IsAllocator(DefId) -> bool,
    [] is_panic_runtime: IsPanicRuntime(DefId) -> bool,
    [] is_compiler_builtins: IsCompilerBuiltins(DefId) -> bool,
    [] has_global_allocator: HasGlobalAllocator(DefId) -> bool,

    [] extern_crate: ExternCrate(DefId) -> Rc<Option<ExternCrate>>,

    [] lint_levels: lint_levels(CrateNum) -> Rc<lint::LintLevelMap>,

<<<<<<< HEAD
    [] specializes: specializes_node((DefId, DefId)) -> bool,
=======
    [] in_scope_traits: InScopeTraits(HirId) -> Option<Rc<Vec<TraitCandidate>>>,
    [] module_exports: ModuleExports(HirId) -> Option<Rc<Vec<Export>>>,
>>>>>>> 942c8dcf
}

fn type_param_predicates<'tcx>((item_id, param_id): (DefId, DefId)) -> DepConstructor<'tcx> {
    DepConstructor::TypeParamPredicates {
        item_id,
        param_id
    }
}

fn coherent_trait_dep_node<'tcx>((_, def_id): (CrateNum, DefId)) -> DepConstructor<'tcx> {
    DepConstructor::CoherenceCheckTrait(def_id)
}

fn crate_inherent_impls_dep_node<'tcx>(_: CrateNum) -> DepConstructor<'tcx> {
    DepConstructor::Coherence
}

fn inherent_impls_overlap_check_dep_node<'tcx>(_: CrateNum) -> DepConstructor<'tcx> {
    DepConstructor::CoherenceInherentImplOverlapCheck
}

fn reachability_dep_node<'tcx>(_: CrateNum) -> DepConstructor<'tcx> {
    DepConstructor::Reachability
}

fn mir_shim_dep_node<'tcx>(instance_def: ty::InstanceDef<'tcx>) -> DepConstructor<'tcx> {
    DepConstructor::MirShim {
        instance_def
    }
}

fn symbol_name_dep_node<'tcx>(instance: ty::Instance<'tcx>) -> DepConstructor<'tcx> {
    DepConstructor::InstanceSymbolName { instance }
}

fn typeck_item_bodies_dep_node<'tcx>(_: CrateNum) -> DepConstructor<'tcx> {
    DepConstructor::TypeckBodiesKrate
}

fn const_eval_dep_node<'tcx>(_: ty::ParamEnvAnd<'tcx, (DefId, &'tcx Substs<'tcx>)>)
                             -> DepConstructor<'tcx> {
    DepConstructor::ConstEval
}

fn mir_keys<'tcx>(_: CrateNum) -> DepConstructor<'tcx> {
    DepConstructor::MirKeys
}

fn crate_variances<'tcx>(_: CrateNum) -> DepConstructor<'tcx> {
    DepConstructor::CrateVariances
}

fn is_copy_dep_node<'tcx>(_: ty::ParamEnvAnd<'tcx, Ty<'tcx>>) -> DepConstructor<'tcx> {
    DepConstructor::IsCopy
}

fn is_sized_dep_node<'tcx>(_: ty::ParamEnvAnd<'tcx, Ty<'tcx>>) -> DepConstructor<'tcx> {
    DepConstructor::IsSized
}

fn is_freeze_dep_node<'tcx>(_: ty::ParamEnvAnd<'tcx, Ty<'tcx>>) -> DepConstructor<'tcx> {
    DepConstructor::IsFreeze
}

fn needs_drop_dep_node<'tcx>(_: ty::ParamEnvAnd<'tcx, Ty<'tcx>>) -> DepConstructor<'tcx> {
    DepConstructor::NeedsDrop
}

fn layout_dep_node<'tcx>(_: ty::ParamEnvAnd<'tcx, Ty<'tcx>>) -> DepConstructor<'tcx> {
    DepConstructor::Layout
}

fn lint_levels<'tcx>(_: CrateNum) -> DepConstructor<'tcx> {
    DepConstructor::LintLevels
}

fn specializes_node<'tcx>((a, b): (DefId, DefId)) -> DepConstructor<'tcx> {
    DepConstructor::Specializes { impl1: a, impl2: b }
}<|MERGE_RESOLUTION|>--- conflicted
+++ resolved
@@ -549,11 +549,12 @@
     }
 }
 
-<<<<<<< HEAD
 impl<'tcx> QueryDescription for queries::specializes<'tcx> {
     fn describe(_tcx: TyCtxt, _: (DefId, DefId)) -> String {
         format!("computing whether impls specialize one another")
-=======
+    }
+}
+
 impl<'tcx> QueryDescription for queries::in_scope_traits<'tcx> {
     fn describe(_tcx: TyCtxt, _: HirId) -> String {
         format!("fetching the traits in scope at a particular ast node")
@@ -563,7 +564,6 @@
 impl<'tcx> QueryDescription for queries::module_exports<'tcx> {
     fn describe(_tcx: TyCtxt, _: HirId) -> String {
         format!("fetching the exported items for a module")
->>>>>>> 942c8dcf
     }
 }
 
@@ -1136,12 +1136,9 @@
 
     [] lint_levels: lint_levels(CrateNum) -> Rc<lint::LintLevelMap>,
 
-<<<<<<< HEAD
     [] specializes: specializes_node((DefId, DefId)) -> bool,
-=======
     [] in_scope_traits: InScopeTraits(HirId) -> Option<Rc<Vec<TraitCandidate>>>,
     [] module_exports: ModuleExports(HirId) -> Option<Rc<Vec<Export>>>,
->>>>>>> 942c8dcf
 }
 
 fn type_param_predicates<'tcx>((item_id, param_id): (DefId, DefId)) -> DepConstructor<'tcx> {
