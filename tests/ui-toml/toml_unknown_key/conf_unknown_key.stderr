--- conflicted
+++ resolved
@@ -1,10 +1,7 @@
 error: error reading Clippy's configuration file `$DIR/clippy.toml`: unknown field `foobar`, expected one of
            allow-dbg-in-tests
            allow-expect-in-tests
-<<<<<<< HEAD
-=======
            allow-mixed-uninlined-format-args
->>>>>>> 641ced4e
            allow-print-in-tests
            allow-unwrap-in-tests
            allowed-scripts
